// Copyright Elasticsearch B.V. and/or licensed to Elasticsearch B.V. under one
// or more contributor license agreements. Licensed under the Elastic License;
// you may not use this file except in compliance with the Elastic License.

package fleet

import (
	"context"
	"fleet/internal/pkg/es"
	"sync"
	"time"

<<<<<<< HEAD
	"github.com/rs/zerolog/log"
	"github.com/spf13/cobra"

=======
	"fleet/internal/pkg/action"
	"fleet/internal/pkg/bulk"
>>>>>>> 23168bcc
	"fleet/internal/pkg/config"
	"fleet/internal/pkg/env"
	"fleet/internal/pkg/es"
	"fleet/internal/pkg/esboot"
	"fleet/internal/pkg/logger"
	"fleet/internal/pkg/profile"
	"fleet/internal/pkg/saved"
	"fleet/internal/pkg/signal"

	"github.com/rs/zerolog/log"
	"github.com/spf13/cobra"
)

const kPolicyThrottle = time.Millisecond * 5

var Version string

func checkErr(err error) {
	if err != nil && err != context.Canceled {
		panic(err)
	}
}

<<<<<<< HEAD
func runBulkCheckin(ctx context.Context, sv saved.CRUD) *BulkCheckin {
	bc := NewBulkCheckin()
=======
func runBulkCheckin(ctx context.Context, bulker bulk.Bulk, sv saved.CRUD) *BulkCheckin {

	bc := NewBulkCheckin(bulker)
>>>>>>> 23168bcc
	go func() {
		for {
			err := bc.Run(ctx, sv)
			if err == context.Canceled {
				break
			}
			log.Error().Err(err).Msg("Restart bulk checkin on error")
		}
	}()
	return bc
}

func runBulkActions(ctx context.Context, sv saved.CRUD) *BulkActions {
	ba := NewBulkActions()
	go func() {
		for {
			err := ba.Run(ctx, sv)
			if err == context.Canceled {
				break
			}
			log.Error().Err(err).Msg("Restart bulk actions on error")
		}
	}()
	return ba
}

func runPolicyMon(ctx context.Context, sv saved.CRUD) (*PolicyMon, error) {
	pm, err := NewPolicyMon(kPolicyThrottle)
	if err != nil {
		return nil, err
	}
	go func() {
		for {
			err := pm.Monitor(ctx, sv)
			if err == context.Canceled {
				break
			}
			log.Error().Err(err).Msg("Restart policy monitor on error")
		}
	}()
<<<<<<< HEAD
	return pm, err
=======

	return pm
}

func runActionMon(ctx context.Context, bulker bulk.Bulk) *action.Monitor {
	am, err := action.NewMonitor(bulker)
	if err != nil {
		checkErr(err)
	}

	go func() {
		err := am.Run(ctx)
		checkErr(err)
	}()

	return am
}

func runActionDispatcher(ctx context.Context, am *action.Monitor) *action.Dispatcher {
	ad := action.NewDispatcher(am)

	go func() {
		err := ad.Run(ctx)
		checkErr(err)
	}()

	return ad
}

func installProfiler(ctx context.Context, cfg *config.Server) {
	profile.RunProfiler(ctx, cfg.Profile.Bind)
>>>>>>> 23168bcc
}

func savedObjectKey() string {
	key := env.GetStr(
		"ES_SAVED_KEY",
		"aaaaaaaaaaaaaaaaaaaaaaaaaaaaaaaa",
	)
	log.Debug().Str("key", key).Msg("saved objects")
	return key
}

func installSignalHandler() context.Context {
	rootCtx := context.Background()
	return signal.HandleInterrupt(rootCtx)
}

func getRunCommand(version string) func(cmd *cobra.Command, args []string) error {
	return func(cmd *cobra.Command, args []string) error {
		cfgPath, err := cmd.Flags().GetString("config")
		if err != nil {
			return err
		}
		cfg, err := config.LoadFile(cfgPath)
		if err != nil {
			return err
		}

		logger.Init(cfg)

		ctx := installSignalHandler()
		err = initGlobalCache()
		checkErr(err)

		srv, err := NewFleetServer(ctx, cfg)
		checkErr(err)

		return srv.Run(ctx)
	}
}

func NewCommand(version string) *cobra.Command {
	cmd := &cobra.Command{
		Use:   "fleet-server",
		Short: "Fleet Server controls a fleet of Elastic Agents",
		RunE:  getRunCommand(version),
	}
	cmd.Flags().StringP("config", "c", "fleet-server.yml", "Configuration for Fleet Server")
	return cmd
}

type fleetServer struct {
	cfg *config.Config

<<<<<<< HEAD
	es *es.Client
	sv saved.CRUD
=======
		es, bulker, err := es.Init(ctx, &cfg.Output.Elasticsearch)
		checkErr(err)
>>>>>>> 23168bcc

	lock           sync.Mutex
	profilerCancel context.CancelFunc
	serverCancel   context.CancelFunc
	errCh          chan error
}

<<<<<<< HEAD
// NewFleetServer creates the actual fleet server service.
func NewFleetServer(ctx context.Context, cfg *config.Config) (*fleetServer, error) {
	es, err := es.New(ctx, cfg)
	if err != nil {
		return nil, err
	}
	sv := saved.NewMgr(es.Bulk(), savedObjectKey())
	return &fleetServer{
		cfg: cfg,
		es:  es,
		sv:  sv,
	}, nil
}

// Run runs the fleet server.
func (f *fleetServer) Run(ctx context.Context) error {
	// Initial indices bootstrapping, needed for agents actions development
	// TODO: remove this after the indices bootstrapping logic implemented in ES plugin
	err := esboot.EnsureESIndices(ctx, f.es)
	if err != nil {
		return err
	}
=======
		// Start new actions monitoring
		var am *action.Monitor
		var ad *action.Dispatcher
		var tr *action.TokenResolver
		// Behind the feature flag
		if cfg.Features.Enabled(config.FeatureActions) {
			am = runActionMon(ctx, bulker)
			ad = runActionDispatcher(ctx, am)
			tr, err = action.NewTokenResolver(bulker)
			checkErr(err)
		}

		sv := saved.NewMgr(bulker, savedObjectKey())

		pm := runPolicyMon(ctx, sv)
		ba := runBulkActions(ctx, sv)
		bc := runBulkCheckin(ctx, bulker, sv)
		ct := NewCheckinT(cfg, bc, ba, pm, am, ad, tr, bulker)
		et := NewEnrollerT(&cfg.Inputs[0].Server, bulker)
>>>>>>> 23168bcc

	// profiler restarts on reload
	profilerCtx, profilerCancel := context.WithCancel(ctx)
	err = profile.RunProfiler(profilerCtx, f.cfg.Inputs[0].Server.Profile.Bind)
	if err != nil {
		profilerCancel()
		return err
	}

	// server restarts on reload
	errCh := make(chan error)
	serverCancel, err := f.runServer(ctx, errCh)
	if err != nil {
		profilerCancel()
		serverCancel()
		return err
	}
	f.lock.Lock()
	f.profilerCancel = profilerCancel
	f.serverCancel = serverCancel
	f.errCh = errCh
	f.lock.Unlock()

	// block until error or main context is closed
	select {
	case err := <-errCh:
		log.Error().Err(err).Str("bind", f.cfg.Inputs[0].Server.BindAddress()).Msg("Fleet Server failed")
		return err
	case <-ctx.Done():
		log.Info().Err(err).Msg("Fleet Server exited")
		return nil
	}
}

func (f *fleetServer) runServer(ctx context.Context, errCh chan<- error) (context.CancelFunc, error) {
	serverCtx, serverCancel := context.WithCancel(ctx)
	pm, err := runPolicyMon(serverCtx, f.sv)
	if err != nil {
		serverCancel()
		return nil, err
	}
	ba := runBulkActions(serverCtx, f.sv)
	bc := runBulkCheckin(serverCtx, f.sv)
	ct := NewCheckinT(bc, ba, pm)
	et := NewEnrollerT(&f.cfg.Inputs[0].Server)
	router := NewRouter(f.sv, ct, et)

	err = runServer(serverCtx, router, &f.cfg.Inputs[0].Server, errCh)
	if err != nil {
		serverCancel()
		return nil, err
	}
	return serverCancel, nil
}

// Reload reloads the fleet server with the latest configuration.
func (f *fleetServer) Reload(ctx context.Context, cfg *config.Config) error {
	f.lock.Lock()
	defer f.lock.Unlock()
	if err := f.es.Reload(ctx, cfg); err != nil {
		return err
	}
	if f.cfg.Inputs[0].Server.Profile.Bind != cfg.Inputs[0].Server.Profile.Bind {
		f.profilerCancel()
		profilerCtx, profilerCancel := context.WithCancel(ctx)
		err := profile.RunProfiler(profilerCtx, cfg.Inputs[0].Server.Profile.Bind)
		if err != nil {
			profilerCancel()
			return err
		}
		f.profilerCancel = profilerCancel
	}
	if f.cfg.Inputs[0].Server != cfg.Inputs[0].Server {
		f.serverCancel()
		serverCancel, err := f.runServer(ctx, f.errCh)
		if err != nil {
			return err
		}
		f.serverCancel = serverCancel
	}
	f.cfg = cfg
	return nil
}<|MERGE_RESOLUTION|>--- conflicted
+++ resolved
@@ -6,18 +6,11 @@
 
 import (
 	"context"
-	"fleet/internal/pkg/es"
 	"sync"
 	"time"
 
-<<<<<<< HEAD
-	"github.com/rs/zerolog/log"
-	"github.com/spf13/cobra"
-
-=======
 	"fleet/internal/pkg/action"
 	"fleet/internal/pkg/bulk"
->>>>>>> 23168bcc
 	"fleet/internal/pkg/config"
 	"fleet/internal/pkg/env"
 	"fleet/internal/pkg/es"
@@ -41,14 +34,9 @@
 	}
 }
 
-<<<<<<< HEAD
-func runBulkCheckin(ctx context.Context, sv saved.CRUD) *BulkCheckin {
-	bc := NewBulkCheckin()
-=======
 func runBulkCheckin(ctx context.Context, bulker bulk.Bulk, sv saved.CRUD) *BulkCheckin {
 
 	bc := NewBulkCheckin(bulker)
->>>>>>> 23168bcc
 	go func() {
 		for {
 			err := bc.Run(ctx, sv)
@@ -62,6 +50,7 @@
 }
 
 func runBulkActions(ctx context.Context, sv saved.CRUD) *BulkActions {
+
 	ba := NewBulkActions()
 	go func() {
 		for {
@@ -72,6 +61,7 @@
 			log.Error().Err(err).Msg("Restart bulk actions on error")
 		}
 	}()
+
 	return ba
 }
 
@@ -89,11 +79,7 @@
 			log.Error().Err(err).Msg("Restart policy monitor on error")
 		}
 	}()
-<<<<<<< HEAD
 	return pm, err
-=======
-
-	return pm
 }
 
 func runActionMon(ctx context.Context, bulker bulk.Bulk) *action.Monitor {
@@ -119,11 +105,6 @@
 	}()
 
 	return ad
-}
-
-func installProfiler(ctx context.Context, cfg *config.Server) {
-	profile.RunProfiler(ctx, cfg.Profile.Bind)
->>>>>>> 23168bcc
 }
 
 func savedObjectKey() string {
@@ -177,13 +158,8 @@
 type fleetServer struct {
 	cfg *config.Config
 
-<<<<<<< HEAD
 	es *es.Client
 	sv saved.CRUD
-=======
-		es, bulker, err := es.Init(ctx, &cfg.Output.Elasticsearch)
-		checkErr(err)
->>>>>>> 23168bcc
 
 	lock           sync.Mutex
 	profilerCancel context.CancelFunc
@@ -191,7 +167,6 @@
 	errCh          chan error
 }
 
-<<<<<<< HEAD
 // NewFleetServer creates the actual fleet server service.
 func NewFleetServer(ctx context.Context, cfg *config.Config) (*fleetServer, error) {
 	es, err := es.New(ctx, cfg)
@@ -214,27 +189,6 @@
 	if err != nil {
 		return err
 	}
-=======
-		// Start new actions monitoring
-		var am *action.Monitor
-		var ad *action.Dispatcher
-		var tr *action.TokenResolver
-		// Behind the feature flag
-		if cfg.Features.Enabled(config.FeatureActions) {
-			am = runActionMon(ctx, bulker)
-			ad = runActionDispatcher(ctx, am)
-			tr, err = action.NewTokenResolver(bulker)
-			checkErr(err)
-		}
-
-		sv := saved.NewMgr(bulker, savedObjectKey())
-
-		pm := runPolicyMon(ctx, sv)
-		ba := runBulkActions(ctx, sv)
-		bc := runBulkCheckin(ctx, bulker, sv)
-		ct := NewCheckinT(cfg, bc, ba, pm, am, ad, tr, bulker)
-		et := NewEnrollerT(&cfg.Inputs[0].Server, bulker)
->>>>>>> 23168bcc
 
 	// profiler restarts on reload
 	profilerCtx, profilerCancel := context.WithCancel(ctx)
@@ -276,9 +230,22 @@
 		serverCancel()
 		return nil, err
 	}
+
+	// Start new actions monitoring
+	var am *action.Monitor
+	var ad *action.Dispatcher
+	var tr *action.TokenResolver
+	// Behind the feature flag
+	if cfg.Features.Enabled(config.FeatureActions) {
+		am = runActionMon(ctx, bulker)
+		ad = runActionDispatcher(ctx, am)
+		tr, err = action.NewTokenResolver(bulker)
+		checkErr(err)
+	}
+
 	ba := runBulkActions(serverCtx, f.sv)
 	bc := runBulkCheckin(serverCtx, f.sv)
-	ct := NewCheckinT(bc, ba, pm)
+	ct := NewCheckinT(bc, ba, pm, am, ad, tr, bulker)
 	et := NewEnrollerT(&f.cfg.Inputs[0].Server)
 	router := NewRouter(f.sv, ct, et)
 
